"""
Flask 主應用程式
說明: 提供電影票房預測網站的主要路由和API端點
"""

from flask import Flask, render_template, request, jsonify, send_file, redirect, url_for
from flask_cors import CORS
import json
from pathlib import Path
from datetime import datetime
import io

# 自訂模組
from config import Config
from services.movie_service import MovieService
from services.prediction_service import PredictionService
from utils.formatters import (
    format_currency, format_number, format_percentage, 
    format_date, get_decline_color
)
from utils.validators import validate_gov_id, validate_export_format

# 初始化 Flask 應用
app = Flask(__name__)
app.config.from_object(Config)
CORS(app)

# 初始化服務
movie_service = MovieService()
prediction_service = PredictionService()

# ============= 自訂過濾器 =============
@app.template_filter('format_currency')
def format_currency_filter(value):
    """格式化貨幣的模板過濾器"""
    return format_currency(value)

@app.template_filter('format_number')
def format_number_filter(value):
    """格式化數字的模板過濾器"""
    return format_number(value)

@app.template_filter('format_percentage')
def format_percentage_filter(value):
    """格式化百分比的模板過濾器"""
    return format_percentage(value)

@app.template_filter('decline_color')
def decline_color_filter(value):
    """根據衰退率返回顏色的模板過濾器"""
    return get_decline_color(value)

# ============= 頁面路由 =============
@app.route('/')
def index():
    """首頁 - 總覽儀表板"""
    return render_template('index.html')

@app.route('/movies')
def movies_list():
    """電影列表頁面"""
    # 這裡應該從資料庫取得電影列表
    # 目前使用模擬資料
    movies = [
        {'gov_id': 'MOV001', 'title': '科技風暴', 'release_date': '2025-10-01'},
        {'gov_id': 'MOV002', 'title': '愛在深秋', 'release_date': '2025-09-15'},
    ]
    return render_template('movies_list.html', movies=movies)

@app.route('/movie/<gov_id>')
def movie_detail(gov_id):
    """
    單部電影詳細頁面
    
    Args:
        gov_id: 政府代號
    """
    # 驗證 gov_id
    is_valid, error_msg = validate_gov_id(gov_id)
    if not is_valid:
        return jsonify({'error': error_msg}), 400
    
    # 取得電影資料
    movie = movie_service.get_movie_by_id(gov_id)
    if not movie:
        return render_template('404.html', message='電影不存在'), 404
    
    # 取得歷史票房資料
    history = movie_service.get_boxoffice_history(gov_id)
    
    # 取得預測資料
    predictions = prediction_service.predict_movie_boxoffice(gov_id, weeks=3)
    
    # 取得統計資料
    statistics = movie_service.calculate_statistics(gov_id)
    
    # 取得預警資訊
    warning = prediction_service.check_decline_warning(gov_id)
    
    # 準備圖表資料
    chart_data = {
        'history': [record.to_dict() for record in history],
        'predictions': [pred.to_dict() for pred in predictions]
    }
    
    # 準備衰退率圖表資料
    decline_data = prepare_decline_chart_data(history)
    
    return render_template('movie_detail.html',
                         movie=movie,
                         history=history,
                         predictions=predictions,
                         statistics=statistics,
                         warning=warning,
                         chart_data=chart_data,
                         decline_data=decline_data)

@app.route('/predictions')
def predictions():
    """預測分析頁面"""
    return render_template('predictions.html')

@app.route('/predict-new')
def predict_new():
    """新電影預測頁面"""
    return render_template('predict_new.html')

@app.route('/reports')
def reports():
    """報表中心頁面"""
    return render_template('reports.html')

# ============= API 路由 =============
@app.route('/api/movie/<gov_id>')
def api_movie_detail(gov_id):
    """
    API: 取得電影詳細資料
    
    Args:
        gov_id: 政府代號
        
    Returns:
        JSON 格式的電影資料
    """
    # 驗證 gov_id
    is_valid, error_msg = validate_gov_id(gov_id)
    if not is_valid:
        return jsonify({'error': error_msg}), 400
    
    # 取得完整資料
    data = prediction_service.generate_combined_data(gov_id)
    
    return jsonify(data)

@app.route('/api/movie/<gov_id>/predict')
def api_predict(gov_id):
    """
    API: 預測電影票房
    
    Args:
        gov_id: 政府代號
        
    Query Parameters:
        weeks: 預測週數（預設3週）
        
    Returns:
        JSON 格式的預測結果
    """
    # 驗證 gov_id
    is_valid, error_msg = validate_gov_id(gov_id)
    if not is_valid:
        return jsonify({'error': error_msg}), 400
    
    # 取得預測週數參數
    weeks = request.args.get('weeks', 3, type=int)
    weeks = min(max(weeks, 1), 12)  # 限制在1-12週之間
    
    # 進行預測
    predictions = prediction_service.predict_movie_boxoffice(gov_id, weeks)
    
    # 轉換為 JSON 格式
    result = {
        'gov_id': gov_id,
        'weeks': weeks,
        'predictions': [pred.to_dict() for pred in predictions]
    }
    
    return jsonify(result)

@app.route('/api/movie/<gov_id>/latest')
def api_latest_data(gov_id):
    """
    API: 取得最新資料（用於即時更新）
    
    Args:
        gov_id: 政府代號
        
    Returns:
        JSON 格式的最新資料
    """
    # 驗證 gov_id
    is_valid, error_msg = validate_gov_id(gov_id)
    if not is_valid:
        return jsonify({'error': error_msg}), 400
    
    # 取得最新資料
    current_data = movie_service.get_current_week_data(gov_id)
    
    return jsonify(current_data)

@app.route('/api/export/<gov_id>')
def api_export(gov_id):
    """
    API: 匯出報表
    
    Args:
        gov_id: 政府代號
        
    Query Parameters:
        format: 檔案格式 (csv, excel)
        
    Returns:
        檔案下載
    """
    # 驗證 gov_id
    is_valid, error_msg = validate_gov_id(gov_id)
    if not is_valid:
        return jsonify({'error': error_msg}), 400
    
    # 取得格式參數
    export_format = request.args.get('format', 'csv')
    
    # 驗證格式
    is_valid, error_msg = validate_export_format(export_format)
    if not is_valid:
        return jsonify({'error': error_msg}), 400
    
    try:
        # 產生報表
        file_content, filename = prediction_service.export_report(gov_id, export_format)
        
        # 設定 MIME 類型
        if export_format == 'excel':
            mimetype = 'application/vnd.openxmlformats-officedocument.spreadsheetml.sheet'
        else:
            mimetype = 'text/csv'
        
        # 返回檔案
        return send_file(
            io.BytesIO(file_content),
            mimetype=mimetype,
            as_attachment=True,
            download_name=filename
        )
        
    except Exception as e:
        return jsonify({'error': str(e)}), 500

@app.route('/api/warning/<gov_id>')
def api_warning(gov_id):
    """
    API: 取得預警資訊

    Args:
        gov_id: 政府代號

    Returns:
        JSON 格式的預警資訊
    """
    # 驗證 gov_id
    is_valid, error_msg = validate_gov_id(gov_id)
    if not is_valid:
        return jsonify({'error': error_msg}), 400

    # 取得預警資訊
    warning = prediction_service.check_decline_warning(gov_id)

    return jsonify(warning)

@app.route('/api/search-movie', methods=['GET'])
def api_search_movie():
    """
    API: 搜尋電影（代理公開 API）

    Query Parameters:
        keyword: 搜尋關鍵字

    Returns:
        JSON 格式的搜尋結果
    """
    import cloudscraper
<<<<<<< HEAD
    import time
=======
>>>>>>> 5771ffa2

    try:
        keyword = request.args.get('keyword', '').strip()

        if not keyword:
            return jsonify({'error': '請輸入搜尋關鍵字'}), 400

        # 使用 cloudscraper 繞過 Cloudflare 防護
        scraper = cloudscraper.create_scraper(
            browser={
                'browser': 'chrome',
                'platform': 'windows',
<<<<<<< HEAD
                'mobile': False
            },
            delay=10  # 添加延遲以模擬真實用戶行為
        )

        # 重試邏輯
        max_retries = 2
        for attempt in range(max_retries):
            try:
                # 第一次請求時先訪問主頁面建立 session
                if attempt == 0:
                    try:
                        scraper.get('https://boxofficetw.tfai.org.tw/', timeout=10)
                        time.sleep(1)  # 等待一下再發送 API 請求
                    except:
                        pass  # 如果主頁面訪問失敗也沒關係，繼續嘗試 API

                api_url = 'https://boxofficetw.tfai.org.tw/film/sf'
                params = {'keyword': keyword}

                # 添加額外的 headers
                headers = {
                    'Accept': 'application/json, text/plain, */*',
                    'Accept-Language': 'zh-TW,zh;q=0.9,en;q=0.8',
                    'Referer': 'https://boxofficetw.tfai.org.tw/',
                    'Origin': 'https://boxofficetw.tfai.org.tw'
                }

                response = scraper.get(api_url, params=params, headers=headers, timeout=20)

                if response.status_code == 200:
                    break  # 成功，跳出重試循環
                elif response.status_code == 403 and attempt < max_retries - 1:
                    time.sleep(2)  # 等待後重試
                    continue
                else:
                    response.raise_for_status()

            except Exception as e:
                if attempt < max_retries - 1:
                    time.sleep(2)
                    continue
                else:
                    raise

=======
                'desktop': True
            }
        )

        # 先訪問首頁以取得 cookies
        scraper.get('https://boxofficetw.tfai.org.tw/', timeout=10)

        api_url = 'https://boxofficetw.tfai.org.tw/film/sf'

        # 添加時間戳參數防止快取
        import time
        timestamp = int(time.time() * 1000)
        params = {
            'keyword': keyword,
            '_': timestamp
        }

        # 完整的瀏覽器 headers（參考實際瀏覽器請求）
        headers = {
            'User-Agent': (
                'Mozilla/5.0 (Windows NT 10.0; Win64; x64) '
                'AppleWebKit/537.36 (KHTML, like Gecko) '
                'Chrome/142.0.0.0 Safari/537.36'
            ),
            'Accept': '*/*',
            'Accept-Language': 'zh-TW,zh;q=0.9,en-US;q=0.8,en;q=0.7',
            'Accept-Encoding': 'gzip, deflate, br, zstd',
            'Referer': 'https://boxofficetw.tfai.org.tw/search/32462',
            'Content-Type': 'application/json',
            'sec-ch-ua': '"Chromium";v="142", "Google Chrome";v="142", "Not_A Brand";v="99"',
            'sec-ch-ua-mobile': '?0',
            'sec-ch-ua-platform': '"Windows"',
            'sec-fetch-dest': 'empty',
            'sec-fetch-mode': 'cors',
            'sec-fetch-site': 'same-origin',
            'x-kl-saas-ajax-request': 'Ajax_Request',  # 關鍵 header
            'priority': 'u=1, i',
        }

        # Debug 日誌
        print("=" * 80)
        print("[DEBUG] 搜尋電影 API 請求資訊:")
        print(f"[DEBUG] 請求 URL: {api_url}")
        print(f"[DEBUG] 請求參數: {params}")
        print(f"[DEBUG] Cookies: {dict(scraper.cookies)}")
        print(f"[DEBUG] Headers:")
        for key, value in headers.items():
            print(f"  {key}: {value}")
        print("=" * 80)

        response = scraper.get(
            api_url,
            params=params,
            headers=headers,
            timeout=15
        )

        print(f"[DEBUG] 回應狀態碼: {response.status_code}")
        print(f"[DEBUG] 回應 Headers: {dict(response.headers)}")

>>>>>>> 5771ffa2
        response.raise_for_status()

        # 解析回應
        data = response.json()
        print(f"[DEBUG] 回應成功，資料長度: {len(str(data))}")
        print("=" * 80)

        # 檢查回應格式（API 回應格式為 {data: {results: [...]}, success: true}）
        if data.get('success') and 'data' in data and 'results' in data['data']:
            api_results = data['data']['results']
            results = []
            for item in api_results:
                results.append({
                    'movieId': item.get('movieId'),
                    'name': item.get('name'),
                    'originalName': item.get('originalName', ''),
                    'releaseDate': item.get('releaseDate'),
                    'duration': item.get('duration'),
                    'rating': item.get('rating', ''),
                    'film_length': item.get('duration', 120),
                    'is_restricted': 1 if item.get('rating') == '限制級' else 0
                })
            return jsonify({'success': True, 'results': results})
        else:
            return jsonify({'success': True, 'results': []})

    except Exception as e:
        error_msg = str(e)

        # Debug 錯誤資訊
        print("=" * 80)
        print("[ERROR] 搜尋電影 API 發生錯誤:")
        print(f"[ERROR] 錯誤類型: {type(e).__name__}")
        print(f"[ERROR] 錯誤訊息: {error_msg}")

        # 如果是 HTTP 錯誤，顯示更多資訊
        if hasattr(e, 'response') and e.response is not None:
            print(f"[ERROR] 回應狀態碼: {e.response.status_code}")
            print(f"[ERROR] 回應內容: {e.response.text[:500]}")  # 只顯示前 500 字元
            print(f"[ERROR] 回應 Headers: {dict(e.response.headers)}")

        import traceback
        print(f"[ERROR] 完整錯誤堆疊:")
        traceback.print_exc()
        print("=" * 80)

        if 'timeout' in error_msg.lower():
            return jsonify({
                'success': False,
                'error': 'API 請求逾時，請稍後再試'
            }), 504
        else:
            return jsonify({
                'success': False,
                'error': f'搜尋失敗: {error_msg}'
            }), 500

@app.route('/api/movie-detail/<movie_id>', methods=['GET'])
def api_movie_detail_by_id(movie_id):
    """
    API: 取得電影詳細資料（代理公開 API）

    Args:
        movie_id: 電影 ID

    Returns:
        JSON 格式的電影詳細資料
    """
    import cloudscraper

    try:
        if not movie_id:
            return jsonify({'error': '電影 ID 不可為空'}), 400

        # 使用 cloudscraper 繞過 Cloudflare 防護
<<<<<<< HEAD
        # 使用更完整的瀏覽器模擬參數
=======
>>>>>>> 5771ffa2
        scraper = cloudscraper.create_scraper(
            browser={
                'browser': 'chrome',
                'platform': 'windows',
<<<<<<< HEAD
                'mobile': False
            }
        )

        api_url = f'https://boxofficetw.tfai.org.tw/film/gfd/{movie_id}'

        # 添加額外的 headers
        headers = {
            'Accept': 'application/json, text/plain, */*',
            'Accept-Language': 'zh-TW,zh;q=0.9,en;q=0.8',
            'Referer': 'https://boxofficetw.tfai.org.tw/',
            'Origin': 'https://boxofficetw.tfai.org.tw'
        }

        response = scraper.get(api_url, headers=headers, timeout=15)
=======
                'desktop': True
            }
        )

        # 先訪問首頁以取得 cookies
        scraper.get('https://boxofficetw.tfai.org.tw/', timeout=10)

        api_url = f'https://boxofficetw.tfai.org.tw/film/gfd/{movie_id}'

        # 添加時間戳參數防止快取
        import time
        timestamp = int(time.time() * 1000)
        params = {'_': timestamp}

        # 完整的瀏覽器 headers（參考實際瀏覽器請求）
        headers = {
            'User-Agent': (
                'Mozilla/5.0 (Windows NT 10.0; Win64; x64) '
                'AppleWebKit/537.36 (KHTML, like Gecko) '
                'Chrome/142.0.0.0 Safari/537.36'
            ),
            'Accept': '*/*',
            'Accept-Language': 'zh-TW,zh;q=0.9,en-US;q=0.8,en;q=0.7',
            'Accept-Encoding': 'gzip, deflate, br, zstd',
            'Referer': 'https://boxofficetw.tfai.org.tw/search/32462',
            'Content-Type': 'application/json',
            'sec-ch-ua': '"Chromium";v="142", "Google Chrome";v="142", "Not_A Brand";v="99"',
            'sec-ch-ua-mobile': '?0',
            'sec-ch-ua-platform': '"Windows"',
            'sec-fetch-dest': 'empty',
            'sec-fetch-mode': 'cors',
            'sec-fetch-site': 'same-origin',
            'x-kl-saas-ajax-request': 'Ajax_Request',  # 關鍵 header
            'priority': 'u=1, i',
        }

        # Debug 日誌
        print("=" * 80)
        print("[DEBUG] 取得電影詳細資料 API 請求資訊:")
        print(f"[DEBUG] 請求 URL: {api_url}")
        print(f"[DEBUG] 請求參數: {params}")
        print(f"[DEBUG] Cookies: {dict(scraper.cookies)}")
        print(f"[DEBUG] Headers:")
        for key, value in headers.items():
            print(f"  {key}: {value}")
        print("=" * 80)

        response = scraper.get(
            api_url,
            params=params,
            headers=headers,
            timeout=15
        )

        print(f"[DEBUG] 回應狀態碼: {response.status_code}")
        print(f"[DEBUG] 回應 Headers: {dict(response.headers)}")

>>>>>>> 5771ffa2
        response.raise_for_status()

        # 解析回應
        data = response.json()
        print(f"[DEBUG] 回應成功，資料長度: {len(str(data))}")
        print("=" * 80)

        # 檢查回應格式
        if data.get('success') and 'data' in data:
            movie_data = data['data']

            # 整理回傳資料
            result = {
                'movieId': movie_data.get('movieId'),
                'name': movie_data.get('name'),
                'originalName': movie_data.get('originalName', ''),
                'releaseDate': movie_data.get('releaseDate'),
                'rating': movie_data.get('rating', ''),
                'filmLength': movie_data.get('filmLength', 0),  # 單位：秒
                'weeks': movie_data.get('weeks', [])
            }

            return jsonify({'success': True, 'data': result})
        else:
            return jsonify({'success': False, 'error': '無法取得電影資料'}), 404

    except Exception as e:
        error_msg = str(e)

        # Debug 錯誤資訊
        print("=" * 80)
        print("[ERROR] 取得電影詳細資料 API 發生錯誤:")
        print(f"[ERROR] 錯誤類型: {type(e).__name__}")
        print(f"[ERROR] 錯誤訊息: {error_msg}")

        # 如果是 HTTP 錯誤，顯示更多資訊
        if hasattr(e, 'response') and e.response is not None:
            print(f"[ERROR] 回應狀態碼: {e.response.status_code}")
            print(f"[ERROR] 回應內容: {e.response.text[:500]}")  # 只顯示前 500 字元
            print(f"[ERROR] 回應 Headers: {dict(e.response.headers)}")

        import traceback
        print(f"[ERROR] 完整錯誤堆疊:")
        traceback.print_exc()
        print("=" * 80)

        if 'timeout' in error_msg.lower():
            return jsonify({
                'success': False,
                'error': 'API 請求逾時，請稍後再試'
            }), 504
        else:
            return jsonify({
                'success': False,
                'error': f'取得電影資料失敗: {error_msg}'
            }), 500

@app.route('/api/predict-new', methods=['POST'])
def api_predict_new():
    """
    API: 預測新電影票房

    Request Body:
        {
            "week_data": [
                {"week": 1, "boxoffice": 12000000, "audience": 40000, "screens": 150},
                {"week": 2, "boxoffice": 10200000, "audience": 34000, "screens": 140}
            ],
            "movie_info": {
                "name": "電影名稱",
                "release_date": "2025-01-01",
                "film_length": 120,
                "is_restricted": 0
            },
            "predict_weeks": 3
        }

    Returns:
        JSON 格式的預測結果
    """
    try:
        # 取得請求資料
        data = request.get_json()

        if not data:
            return jsonify({'error': '缺少請求資料'}), 400

        # 驗證必要欄位
        if 'week_data' not in data:
            return jsonify({'error': '缺少 week_data 欄位'}), 400

        if 'movie_info' not in data:
            return jsonify({'error': '缺少 movie_info 欄位'}), 400

        week_data = data['week_data']
        movie_info = data['movie_info']
        predict_weeks = data.get('predict_weeks', 3)

        # 驗證週次資料
        if not isinstance(week_data, list) or len(week_data) < 2:
            return jsonify({'error': '至少需要 2 週的歷史資料'}), 400

        # 驗證每週資料是否包含必要欄位
        for week in week_data:
            if not all(key in week for key in ['week', 'boxoffice']):
                return jsonify({'error': '每週資料必須包含 week 和 boxoffice'}), 400

        # 進行預測
        result = prediction_service.predict_new_movie(
            week_data=week_data,
            movie_info=movie_info,
            predict_weeks=predict_weeks
        )

        return jsonify(result)

    except Exception as e:
        return jsonify({
            'success': False,
            'error': str(e),
            'message': '預測失敗，請稍後再試'
        }), 500

@app.route('/api/predict-new/export', methods=['POST'])
def api_predict_new_export():
    """
    API: 匯出新電影預測報表

    Request Body:
        {
            "prediction_result": {...},  # predict_new_movie 的返回結果
            "format": "csv" or "excel"
        }

    Returns:
        檔案下載
    """
    try:
        # 取得請求資料
        data = request.get_json()

        if not data:
            return jsonify({'error': '缺少請求資料'}), 400

        # 驗證必要欄位
        if 'prediction_result' not in data:
            return jsonify({'error': '缺少 prediction_result 欄位'}), 400

        prediction_result = data['prediction_result']
        export_format = data.get('format', 'csv')

        # 驗證格式
        if export_format not in ['csv', 'excel']:
            return jsonify({'error': '格式必須是 csv 或 excel'}), 400

        # 產生報表
        file_content, filename = prediction_service.export_new_movie_report(
            prediction_result=prediction_result,
            format=export_format
        )

        # 設定 MIME 類型
        if export_format == 'excel':
            mimetype = 'application/vnd.openxmlformats-officedocument.spreadsheetml.sheet'
        else:
            mimetype = 'text/csv'

        # 返回檔案
        return send_file(
            io.BytesIO(file_content),
            mimetype=mimetype,
            as_attachment=True,
            download_name=filename
        )

    except Exception as e:
        return jsonify({
            'error': str(e),
            'message': '匯出失敗，請稍後再試'
        }), 500


@app.route('/api/predict-new/download-preprocessed', methods=['POST'])
def api_download_preprocessed_data():
    """
    API: 下載預處理後的資料（用於驗證與訓練資料一致性）

    Request Body:
        {
            "week_data": [{week: 1, boxoffice: xxx, ...}, ...],
            "movie_info": {name: xxx, release_date: xxx, ...}
        }

    Returns:
        CSV 檔案下載
    """
    try:
        # 取得請求資料
        data = request.get_json()

        if not data:
            return jsonify({'error': '缺少請求資料'}), 400

        # 驗證必要欄位
        if 'week_data' not in data or 'movie_info' not in data:
            return jsonify({'error': '缺少 week_data 或 movie_info 欄位'}), 400

        week_data = data['week_data']
        movie_info = data['movie_info']

        # 驗證資料
        if not isinstance(week_data, list) or len(week_data) < 3:
            return jsonify({'error': '至少需要 3 週的資料（生成預處理資料需要從第 3 週開始）'}), 400

        # 產生預處理資料
        file_content, filename = prediction_service.export_preprocessed_data(
            week_data=week_data,
            movie_info=movie_info
        )

        # 返回檔案
        return send_file(
            io.BytesIO(file_content),
            mimetype='text/csv',
            as_attachment=True,
            download_name=filename
        )

    except Exception as e:
        print(f"下載預處理資料錯誤: {e}")
        import traceback
        traceback.print_exc()
        return jsonify({'error': f'下載失敗: {str(e)}'}), 500


# ============= 輔助函數 =============
def prepare_decline_chart_data(history):
    """
    準備衰退率圖表資料
    
    Args:
        history: 歷史票房記錄列表
        
    Returns:
        圖表資料字典
    """
    weeks = []
    decline_rates = []
    
    for i in range(1, len(history)):
        if history[i-1].boxoffice > 0:
            rate = (history[i].boxoffice - history[i-1].boxoffice) / history[i-1].boxoffice
            weeks.append(history[i].week)
            decline_rates.append(rate)
    
    avg_decline_rate = sum(decline_rates) / len(decline_rates) if decline_rates else 0
    
    return {
        'weeks': weeks,
        'decline_rates': decline_rates,
        'avg_decline_rate': avg_decline_rate
    }

# ============= 錯誤處理 =============
@app.errorhandler(404)
def page_not_found(e):
    """404 錯誤處理"""
    return render_template('404.html'), 404

@app.errorhandler(500)
def internal_error(e):
    """500 錯誤處理"""
    return render_template('500.html'), 500

# ============= 主程式入口 =============
if __name__ == '__main__':
    # 確保必要目錄存在
    Path('data').mkdir(exist_ok=True)
    Path('saved_models').mkdir(exist_ok=True)
    Path('exports').mkdir(exist_ok=True)
    
    # 啟動應用
    app.run(
        host='0.0.0.0',
        port=5000,
        debug=app.config['DEBUG']
    )<|MERGE_RESOLUTION|>--- conflicted
+++ resolved
@@ -15,8 +15,11 @@
 from services.movie_service import MovieService
 from services.prediction_service import PredictionService
 from utils.formatters import (
-    format_currency, format_number, format_percentage, 
-    format_date, get_decline_color
+    format_currency,
+    format_number,
+    format_percentage,
+    format_date,
+    get_decline_color,
 )
 from utils.validators import validate_gov_id, validate_export_format
 
@@ -29,234 +32,248 @@
 movie_service = MovieService()
 prediction_service = PredictionService()
 
+
 # ============= 自訂過濾器 =============
-@app.template_filter('format_currency')
+@app.template_filter("format_currency")
 def format_currency_filter(value):
     """格式化貨幣的模板過濾器"""
     return format_currency(value)
 
-@app.template_filter('format_number')
+
+@app.template_filter("format_number")
 def format_number_filter(value):
     """格式化數字的模板過濾器"""
     return format_number(value)
 
-@app.template_filter('format_percentage')
+
+@app.template_filter("format_percentage")
 def format_percentage_filter(value):
     """格式化百分比的模板過濾器"""
     return format_percentage(value)
 
-@app.template_filter('decline_color')
+
+@app.template_filter("decline_color")
 def decline_color_filter(value):
     """根據衰退率返回顏色的模板過濾器"""
     return get_decline_color(value)
 
+
 # ============= 頁面路由 =============
-@app.route('/')
+@app.route("/")
 def index():
     """首頁 - 總覽儀表板"""
-    return render_template('index.html')
-
-@app.route('/movies')
+    return render_template("index.html")
+
+
+@app.route("/movies")
 def movies_list():
     """電影列表頁面"""
     # 這裡應該從資料庫取得電影列表
     # 目前使用模擬資料
     movies = [
-        {'gov_id': 'MOV001', 'title': '科技風暴', 'release_date': '2025-10-01'},
-        {'gov_id': 'MOV002', 'title': '愛在深秋', 'release_date': '2025-09-15'},
+        {"gov_id": "MOV001", "title": "科技風暴", "release_date": "2025-10-01"},
+        {"gov_id": "MOV002", "title": "愛在深秋", "release_date": "2025-09-15"},
     ]
-    return render_template('movies_list.html', movies=movies)
-
-@app.route('/movie/<gov_id>')
+    return render_template("movies_list.html", movies=movies)
+
+
+@app.route("/movie/<gov_id>")
 def movie_detail(gov_id):
     """
     單部電影詳細頁面
-    
+
     Args:
         gov_id: 政府代號
     """
     # 驗證 gov_id
     is_valid, error_msg = validate_gov_id(gov_id)
     if not is_valid:
-        return jsonify({'error': error_msg}), 400
-    
+        return jsonify({"error": error_msg}), 400
+
     # 取得電影資料
     movie = movie_service.get_movie_by_id(gov_id)
     if not movie:
-        return render_template('404.html', message='電影不存在'), 404
-    
+        return render_template("404.html", message="電影不存在"), 404
+
     # 取得歷史票房資料
     history = movie_service.get_boxoffice_history(gov_id)
-    
+
     # 取得預測資料
     predictions = prediction_service.predict_movie_boxoffice(gov_id, weeks=3)
-    
+
     # 取得統計資料
     statistics = movie_service.calculate_statistics(gov_id)
-    
+
     # 取得預警資訊
     warning = prediction_service.check_decline_warning(gov_id)
-    
+
     # 準備圖表資料
     chart_data = {
-        'history': [record.to_dict() for record in history],
-        'predictions': [pred.to_dict() for pred in predictions]
+        "history": [record.to_dict() for record in history],
+        "predictions": [pred.to_dict() for pred in predictions],
     }
-    
+
     # 準備衰退率圖表資料
     decline_data = prepare_decline_chart_data(history)
-    
-    return render_template('movie_detail.html',
-                         movie=movie,
-                         history=history,
-                         predictions=predictions,
-                         statistics=statistics,
-                         warning=warning,
-                         chart_data=chart_data,
-                         decline_data=decline_data)
-
-@app.route('/predictions')
+
+    return render_template(
+        "movie_detail.html",
+        movie=movie,
+        history=history,
+        predictions=predictions,
+        statistics=statistics,
+        warning=warning,
+        chart_data=chart_data,
+        decline_data=decline_data,
+    )
+
+
+@app.route("/predictions")
 def predictions():
     """預測分析頁面"""
-    return render_template('predictions.html')
-
-@app.route('/predict-new')
+    return render_template("predictions.html")
+
+
+@app.route("/predict-new")
 def predict_new():
     """新電影預測頁面"""
-    return render_template('predict_new.html')
-
-@app.route('/reports')
+    return render_template("predict_new.html")
+
+
+@app.route("/reports")
 def reports():
     """報表中心頁面"""
-    return render_template('reports.html')
+    return render_template("reports.html")
+
 
 # ============= API 路由 =============
-@app.route('/api/movie/<gov_id>')
+@app.route("/api/movie/<gov_id>")
 def api_movie_detail(gov_id):
     """
     API: 取得電影詳細資料
-    
+
     Args:
         gov_id: 政府代號
-        
+
     Returns:
         JSON 格式的電影資料
     """
     # 驗證 gov_id
     is_valid, error_msg = validate_gov_id(gov_id)
     if not is_valid:
-        return jsonify({'error': error_msg}), 400
-    
+        return jsonify({"error": error_msg}), 400
+
     # 取得完整資料
     data = prediction_service.generate_combined_data(gov_id)
-    
+
     return jsonify(data)
 
-@app.route('/api/movie/<gov_id>/predict')
+
+@app.route("/api/movie/<gov_id>/predict")
 def api_predict(gov_id):
     """
     API: 預測電影票房
-    
+
     Args:
         gov_id: 政府代號
-        
+
     Query Parameters:
         weeks: 預測週數（預設3週）
-        
+
     Returns:
         JSON 格式的預測結果
     """
     # 驗證 gov_id
     is_valid, error_msg = validate_gov_id(gov_id)
     if not is_valid:
-        return jsonify({'error': error_msg}), 400
-    
+        return jsonify({"error": error_msg}), 400
+
     # 取得預測週數參數
-    weeks = request.args.get('weeks', 3, type=int)
+    weeks = request.args.get("weeks", 3, type=int)
     weeks = min(max(weeks, 1), 12)  # 限制在1-12週之間
-    
+
     # 進行預測
     predictions = prediction_service.predict_movie_boxoffice(gov_id, weeks)
-    
+
     # 轉換為 JSON 格式
     result = {
-        'gov_id': gov_id,
-        'weeks': weeks,
-        'predictions': [pred.to_dict() for pred in predictions]
+        "gov_id": gov_id,
+        "weeks": weeks,
+        "predictions": [pred.to_dict() for pred in predictions],
     }
-    
+
     return jsonify(result)
 
-@app.route('/api/movie/<gov_id>/latest')
+
+@app.route("/api/movie/<gov_id>/latest")
 def api_latest_data(gov_id):
     """
     API: 取得最新資料（用於即時更新）
-    
+
     Args:
         gov_id: 政府代號
-        
+
     Returns:
         JSON 格式的最新資料
     """
     # 驗證 gov_id
     is_valid, error_msg = validate_gov_id(gov_id)
     if not is_valid:
-        return jsonify({'error': error_msg}), 400
-    
+        return jsonify({"error": error_msg}), 400
+
     # 取得最新資料
     current_data = movie_service.get_current_week_data(gov_id)
-    
+
     return jsonify(current_data)
 
-@app.route('/api/export/<gov_id>')
+
+@app.route("/api/export/<gov_id>")
 def api_export(gov_id):
     """
     API: 匯出報表
-    
+
     Args:
         gov_id: 政府代號
-        
+
     Query Parameters:
         format: 檔案格式 (csv, excel)
-        
+
     Returns:
         檔案下載
     """
     # 驗證 gov_id
     is_valid, error_msg = validate_gov_id(gov_id)
     if not is_valid:
-        return jsonify({'error': error_msg}), 400
-    
+        return jsonify({"error": error_msg}), 400
+
     # 取得格式參數
-    export_format = request.args.get('format', 'csv')
-    
+    export_format = request.args.get("format", "csv")
+
     # 驗證格式
     is_valid, error_msg = validate_export_format(export_format)
     if not is_valid:
-        return jsonify({'error': error_msg}), 400
-    
+        return jsonify({"error": error_msg}), 400
+
     try:
         # 產生報表
         file_content, filename = prediction_service.export_report(gov_id, export_format)
-        
+
         # 設定 MIME 類型
-        if export_format == 'excel':
-            mimetype = 'application/vnd.openxmlformats-officedocument.spreadsheetml.sheet'
+        if export_format == "excel":
+            mimetype = "application/vnd.openxmlformats-officedocument.spreadsheetml.sheet"
         else:
-            mimetype = 'text/csv'
-        
+            mimetype = "text/csv"
+
         # 返回檔案
         return send_file(
-            io.BytesIO(file_content),
-            mimetype=mimetype,
-            as_attachment=True,
-            download_name=filename
+            io.BytesIO(file_content), mimetype=mimetype, as_attachment=True, download_name=filename
         )
-        
+
     except Exception as e:
-        return jsonify({'error': str(e)}), 500
-
-@app.route('/api/warning/<gov_id>')
+        return jsonify({"error": str(e)}), 500
+
+
+@app.route("/api/warning/<gov_id>")
 def api_warning(gov_id):
     """
     API: 取得預警資訊
@@ -270,14 +287,15 @@
     # 驗證 gov_id
     is_valid, error_msg = validate_gov_id(gov_id)
     if not is_valid:
-        return jsonify({'error': error_msg}), 400
+        return jsonify({"error": error_msg}), 400
 
     # 取得預警資訊
     warning = prediction_service.check_decline_warning(gov_id)
 
     return jsonify(warning)
 
-@app.route('/api/search-movie', methods=['GET'])
+
+@app.route("/api/search-movie", methods=["GET"])
 def api_search_movie():
     """
     API: 搜尋電影（代理公開 API）
@@ -289,106 +307,49 @@
         JSON 格式的搜尋結果
     """
     import cloudscraper
-<<<<<<< HEAD
-    import time
-=======
->>>>>>> 5771ffa2
 
     try:
-        keyword = request.args.get('keyword', '').strip()
+        keyword = request.args.get("keyword", "").strip()
 
         if not keyword:
-            return jsonify({'error': '請輸入搜尋關鍵字'}), 400
+            return jsonify({"error": "請輸入搜尋關鍵字"}), 400
 
         # 使用 cloudscraper 繞過 Cloudflare 防護
         scraper = cloudscraper.create_scraper(
-            browser={
-                'browser': 'chrome',
-                'platform': 'windows',
-<<<<<<< HEAD
-                'mobile': False
-            },
-            delay=10  # 添加延遲以模擬真實用戶行為
+            browser={"browser": "chrome", "platform": "windows", "desktop": True}
         )
 
-        # 重試邏輯
-        max_retries = 2
-        for attempt in range(max_retries):
-            try:
-                # 第一次請求時先訪問主頁面建立 session
-                if attempt == 0:
-                    try:
-                        scraper.get('https://boxofficetw.tfai.org.tw/', timeout=10)
-                        time.sleep(1)  # 等待一下再發送 API 請求
-                    except:
-                        pass  # 如果主頁面訪問失敗也沒關係，繼續嘗試 API
-
-                api_url = 'https://boxofficetw.tfai.org.tw/film/sf'
-                params = {'keyword': keyword}
-
-                # 添加額外的 headers
-                headers = {
-                    'Accept': 'application/json, text/plain, */*',
-                    'Accept-Language': 'zh-TW,zh;q=0.9,en;q=0.8',
-                    'Referer': 'https://boxofficetw.tfai.org.tw/',
-                    'Origin': 'https://boxofficetw.tfai.org.tw'
-                }
-
-                response = scraper.get(api_url, params=params, headers=headers, timeout=20)
-
-                if response.status_code == 200:
-                    break  # 成功，跳出重試循環
-                elif response.status_code == 403 and attempt < max_retries - 1:
-                    time.sleep(2)  # 等待後重試
-                    continue
-                else:
-                    response.raise_for_status()
-
-            except Exception as e:
-                if attempt < max_retries - 1:
-                    time.sleep(2)
-                    continue
-                else:
-                    raise
-
-=======
-                'desktop': True
-            }
-        )
-
         # 先訪問首頁以取得 cookies
-        scraper.get('https://boxofficetw.tfai.org.tw/', timeout=10)
-
-        api_url = 'https://boxofficetw.tfai.org.tw/film/sf'
+        scraper.get("https://boxofficetw.tfai.org.tw/", timeout=10)
+
+        api_url = "https://boxofficetw.tfai.org.tw/film/sf"
 
         # 添加時間戳參數防止快取
         import time
+
         timestamp = int(time.time() * 1000)
-        params = {
-            'keyword': keyword,
-            '_': timestamp
-        }
+        params = {"keyword": keyword, "_": timestamp}
 
         # 完整的瀏覽器 headers（參考實際瀏覽器請求）
         headers = {
-            'User-Agent': (
-                'Mozilla/5.0 (Windows NT 10.0; Win64; x64) '
-                'AppleWebKit/537.36 (KHTML, like Gecko) '
-                'Chrome/142.0.0.0 Safari/537.36'
+            "User-Agent": (
+                "Mozilla/5.0 (Windows NT 10.0; Win64; x64) "
+                "AppleWebKit/537.36 (KHTML, like Gecko) "
+                "Chrome/142.0.0.0 Safari/537.36"
             ),
-            'Accept': '*/*',
-            'Accept-Language': 'zh-TW,zh;q=0.9,en-US;q=0.8,en;q=0.7',
-            'Accept-Encoding': 'gzip, deflate, br, zstd',
-            'Referer': 'https://boxofficetw.tfai.org.tw/search/32462',
-            'Content-Type': 'application/json',
-            'sec-ch-ua': '"Chromium";v="142", "Google Chrome";v="142", "Not_A Brand";v="99"',
-            'sec-ch-ua-mobile': '?0',
-            'sec-ch-ua-platform': '"Windows"',
-            'sec-fetch-dest': 'empty',
-            'sec-fetch-mode': 'cors',
-            'sec-fetch-site': 'same-origin',
-            'x-kl-saas-ajax-request': 'Ajax_Request',  # 關鍵 header
-            'priority': 'u=1, i',
+            "Accept": "*/*",
+            "Accept-Language": "zh-TW,zh;q=0.9,en-US;q=0.8,en;q=0.7",
+            "Accept-Encoding": "gzip, deflate, br, zstd",
+            "Referer": "https://boxofficetw.tfai.org.tw/search/32462",
+            "Content-Type": "application/json",
+            "sec-ch-ua": '"Chromium";v="142", "Google Chrome";v="142", "Not_A Brand";v="99"',
+            "sec-ch-ua-mobile": "?0",
+            "sec-ch-ua-platform": '"Windows"',
+            "sec-fetch-dest": "empty",
+            "sec-fetch-mode": "cors",
+            "sec-fetch-site": "same-origin",
+            "x-kl-saas-ajax-request": "Ajax_Request",  # 關鍵 header
+            "priority": "u=1, i",
         }
 
         # Debug 日誌
@@ -402,17 +363,11 @@
             print(f"  {key}: {value}")
         print("=" * 80)
 
-        response = scraper.get(
-            api_url,
-            params=params,
-            headers=headers,
-            timeout=15
-        )
+        response = scraper.get(api_url, params=params, headers=headers, timeout=15)
 
         print(f"[DEBUG] 回應狀態碼: {response.status_code}")
         print(f"[DEBUG] 回應 Headers: {dict(response.headers)}")
 
->>>>>>> 5771ffa2
         response.raise_for_status()
 
         # 解析回應
@@ -421,23 +376,25 @@
         print("=" * 80)
 
         # 檢查回應格式（API 回應格式為 {data: {results: [...]}, success: true}）
-        if data.get('success') and 'data' in data and 'results' in data['data']:
-            api_results = data['data']['results']
+        if data.get("success") and "data" in data and "results" in data["data"]:
+            api_results = data["data"]["results"]
             results = []
             for item in api_results:
-                results.append({
-                    'movieId': item.get('movieId'),
-                    'name': item.get('name'),
-                    'originalName': item.get('originalName', ''),
-                    'releaseDate': item.get('releaseDate'),
-                    'duration': item.get('duration'),
-                    'rating': item.get('rating', ''),
-                    'film_length': item.get('duration', 120),
-                    'is_restricted': 1 if item.get('rating') == '限制級' else 0
-                })
-            return jsonify({'success': True, 'results': results})
+                results.append(
+                    {
+                        "movieId": item.get("movieId"),
+                        "name": item.get("name"),
+                        "originalName": item.get("originalName", ""),
+                        "releaseDate": item.get("releaseDate"),
+                        "duration": item.get("duration"),
+                        "rating": item.get("rating", ""),
+                        "film_length": item.get("duration", 120),
+                        "is_restricted": 1 if item.get("rating") == "限制級" else 0,
+                    }
+                )
+            return jsonify({"success": True, "results": results})
         else:
-            return jsonify({'success': True, 'results': []})
+            return jsonify({"success": True, "results": []})
 
     except Exception as e:
         error_msg = str(e)
@@ -449,28 +406,24 @@
         print(f"[ERROR] 錯誤訊息: {error_msg}")
 
         # 如果是 HTTP 錯誤，顯示更多資訊
-        if hasattr(e, 'response') and e.response is not None:
+        if hasattr(e, "response") and e.response is not None:
             print(f"[ERROR] 回應狀態碼: {e.response.status_code}")
             print(f"[ERROR] 回應內容: {e.response.text[:500]}")  # 只顯示前 500 字元
             print(f"[ERROR] 回應 Headers: {dict(e.response.headers)}")
 
         import traceback
+
         print(f"[ERROR] 完整錯誤堆疊:")
         traceback.print_exc()
         print("=" * 80)
 
-        if 'timeout' in error_msg.lower():
-            return jsonify({
-                'success': False,
-                'error': 'API 請求逾時，請稍後再試'
-            }), 504
+        if "timeout" in error_msg.lower():
+            return jsonify({"success": False, "error": "API 請求逾時，請稍後再試"}), 504
         else:
-            return jsonify({
-                'success': False,
-                'error': f'搜尋失敗: {error_msg}'
-            }), 500
-
-@app.route('/api/movie-detail/<movie_id>', methods=['GET'])
+            return jsonify({"success": False, "error": f"搜尋失敗: {error_msg}"}), 500
+
+
+@app.route("/api/movie-detail/<movie_id>", methods=["GET"])
 def api_movie_detail_by_id(movie_id):
     """
     API: 取得電影詳細資料（代理公開 API）
@@ -485,68 +438,44 @@
 
     try:
         if not movie_id:
-            return jsonify({'error': '電影 ID 不可為空'}), 400
+            return jsonify({"error": "電影 ID 不可為空"}), 400
 
         # 使用 cloudscraper 繞過 Cloudflare 防護
-<<<<<<< HEAD
-        # 使用更完整的瀏覽器模擬參數
-=======
->>>>>>> 5771ffa2
         scraper = cloudscraper.create_scraper(
-            browser={
-                'browser': 'chrome',
-                'platform': 'windows',
-<<<<<<< HEAD
-                'mobile': False
-            }
+            browser={"browser": "chrome", "platform": "windows", "desktop": True}
         )
 
-        api_url = f'https://boxofficetw.tfai.org.tw/film/gfd/{movie_id}'
-
-        # 添加額外的 headers
-        headers = {
-            'Accept': 'application/json, text/plain, */*',
-            'Accept-Language': 'zh-TW,zh;q=0.9,en;q=0.8',
-            'Referer': 'https://boxofficetw.tfai.org.tw/',
-            'Origin': 'https://boxofficetw.tfai.org.tw'
-        }
-
-        response = scraper.get(api_url, headers=headers, timeout=15)
-=======
-                'desktop': True
-            }
-        )
-
         # 先訪問首頁以取得 cookies
-        scraper.get('https://boxofficetw.tfai.org.tw/', timeout=10)
-
-        api_url = f'https://boxofficetw.tfai.org.tw/film/gfd/{movie_id}'
+        scraper.get("https://boxofficetw.tfai.org.tw/", timeout=10)
+
+        api_url = f"https://boxofficetw.tfai.org.tw/film/gfd/{movie_id}"
 
         # 添加時間戳參數防止快取
         import time
+
         timestamp = int(time.time() * 1000)
-        params = {'_': timestamp}
+        params = {"_": timestamp}
 
         # 完整的瀏覽器 headers（參考實際瀏覽器請求）
         headers = {
-            'User-Agent': (
-                'Mozilla/5.0 (Windows NT 10.0; Win64; x64) '
-                'AppleWebKit/537.36 (KHTML, like Gecko) '
-                'Chrome/142.0.0.0 Safari/537.36'
+            "User-Agent": (
+                "Mozilla/5.0 (Windows NT 10.0; Win64; x64) "
+                "AppleWebKit/537.36 (KHTML, like Gecko) "
+                "Chrome/142.0.0.0 Safari/537.36"
             ),
-            'Accept': '*/*',
-            'Accept-Language': 'zh-TW,zh;q=0.9,en-US;q=0.8,en;q=0.7',
-            'Accept-Encoding': 'gzip, deflate, br, zstd',
-            'Referer': 'https://boxofficetw.tfai.org.tw/search/32462',
-            'Content-Type': 'application/json',
-            'sec-ch-ua': '"Chromium";v="142", "Google Chrome";v="142", "Not_A Brand";v="99"',
-            'sec-ch-ua-mobile': '?0',
-            'sec-ch-ua-platform': '"Windows"',
-            'sec-fetch-dest': 'empty',
-            'sec-fetch-mode': 'cors',
-            'sec-fetch-site': 'same-origin',
-            'x-kl-saas-ajax-request': 'Ajax_Request',  # 關鍵 header
-            'priority': 'u=1, i',
+            "Accept": "*/*",
+            "Accept-Language": "zh-TW,zh;q=0.9,en-US;q=0.8,en;q=0.7",
+            "Accept-Encoding": "gzip, deflate, br, zstd",
+            "Referer": "https://boxofficetw.tfai.org.tw/search/32462",
+            "Content-Type": "application/json",
+            "sec-ch-ua": '"Chromium";v="142", "Google Chrome";v="142", "Not_A Brand";v="99"',
+            "sec-ch-ua-mobile": "?0",
+            "sec-ch-ua-platform": '"Windows"',
+            "sec-fetch-dest": "empty",
+            "sec-fetch-mode": "cors",
+            "sec-fetch-site": "same-origin",
+            "x-kl-saas-ajax-request": "Ajax_Request",  # 關鍵 header
+            "priority": "u=1, i",
         }
 
         # Debug 日誌
@@ -560,17 +489,11 @@
             print(f"  {key}: {value}")
         print("=" * 80)
 
-        response = scraper.get(
-            api_url,
-            params=params,
-            headers=headers,
-            timeout=15
-        )
+        response = scraper.get(api_url, params=params, headers=headers, timeout=15)
 
         print(f"[DEBUG] 回應狀態碼: {response.status_code}")
         print(f"[DEBUG] 回應 Headers: {dict(response.headers)}")
 
->>>>>>> 5771ffa2
         response.raise_for_status()
 
         # 解析回應
@@ -579,23 +502,23 @@
         print("=" * 80)
 
         # 檢查回應格式
-        if data.get('success') and 'data' in data:
-            movie_data = data['data']
+        if data.get("success") and "data" in data:
+            movie_data = data["data"]
 
             # 整理回傳資料
             result = {
-                'movieId': movie_data.get('movieId'),
-                'name': movie_data.get('name'),
-                'originalName': movie_data.get('originalName', ''),
-                'releaseDate': movie_data.get('releaseDate'),
-                'rating': movie_data.get('rating', ''),
-                'filmLength': movie_data.get('filmLength', 0),  # 單位：秒
-                'weeks': movie_data.get('weeks', [])
+                "movieId": movie_data.get("movieId"),
+                "name": movie_data.get("name"),
+                "originalName": movie_data.get("originalName", ""),
+                "releaseDate": movie_data.get("releaseDate"),
+                "rating": movie_data.get("rating", ""),
+                "filmLength": movie_data.get("filmLength", 0),  # 單位：秒
+                "weeks": movie_data.get("weeks", []),
             }
 
-            return jsonify({'success': True, 'data': result})
+            return jsonify({"success": True, "data": result})
         else:
-            return jsonify({'success': False, 'error': '無法取得電影資料'}), 404
+            return jsonify({"success": False, "error": "無法取得電影資料"}), 404
 
     except Exception as e:
         error_msg = str(e)
@@ -607,28 +530,24 @@
         print(f"[ERROR] 錯誤訊息: {error_msg}")
 
         # 如果是 HTTP 錯誤，顯示更多資訊
-        if hasattr(e, 'response') and e.response is not None:
+        if hasattr(e, "response") and e.response is not None:
             print(f"[ERROR] 回應狀態碼: {e.response.status_code}")
             print(f"[ERROR] 回應內容: {e.response.text[:500]}")  # 只顯示前 500 字元
             print(f"[ERROR] 回應 Headers: {dict(e.response.headers)}")
 
         import traceback
+
         print(f"[ERROR] 完整錯誤堆疊:")
         traceback.print_exc()
         print("=" * 80)
 
-        if 'timeout' in error_msg.lower():
-            return jsonify({
-                'success': False,
-                'error': 'API 請求逾時，請稍後再試'
-            }), 504
+        if "timeout" in error_msg.lower():
+            return jsonify({"success": False, "error": "API 請求逾時，請稍後再試"}), 504
         else:
-            return jsonify({
-                'success': False,
-                'error': f'取得電影資料失敗: {error_msg}'
-            }), 500
-
-@app.route('/api/predict-new', methods=['POST'])
+            return jsonify({"success": False, "error": f"取得電影資料失敗: {error_msg}"}), 500
+
+
+@app.route("/api/predict-new", methods=["POST"])
 def api_predict_new():
     """
     API: 預測新電影票房
@@ -656,45 +575,40 @@
         data = request.get_json()
 
         if not data:
-            return jsonify({'error': '缺少請求資料'}), 400
+            return jsonify({"error": "缺少請求資料"}), 400
 
         # 驗證必要欄位
-        if 'week_data' not in data:
-            return jsonify({'error': '缺少 week_data 欄位'}), 400
-
-        if 'movie_info' not in data:
-            return jsonify({'error': '缺少 movie_info 欄位'}), 400
-
-        week_data = data['week_data']
-        movie_info = data['movie_info']
-        predict_weeks = data.get('predict_weeks', 3)
+        if "week_data" not in data:
+            return jsonify({"error": "缺少 week_data 欄位"}), 400
+
+        if "movie_info" not in data:
+            return jsonify({"error": "缺少 movie_info 欄位"}), 400
+
+        week_data = data["week_data"]
+        movie_info = data["movie_info"]
+        predict_weeks = data.get("predict_weeks", 3)
 
         # 驗證週次資料
         if not isinstance(week_data, list) or len(week_data) < 2:
-            return jsonify({'error': '至少需要 2 週的歷史資料'}), 400
+            return jsonify({"error": "至少需要 2 週的歷史資料"}), 400
 
         # 驗證每週資料是否包含必要欄位
         for week in week_data:
-            if not all(key in week for key in ['week', 'boxoffice']):
-                return jsonify({'error': '每週資料必須包含 week 和 boxoffice'}), 400
+            if not all(key in week for key in ["week", "boxoffice"]):
+                return jsonify({"error": "每週資料必須包含 week 和 boxoffice"}), 400
 
         # 進行預測
         result = prediction_service.predict_new_movie(
-            week_data=week_data,
-            movie_info=movie_info,
-            predict_weeks=predict_weeks
+            week_data=week_data, movie_info=movie_info, predict_weeks=predict_weeks
         )
 
         return jsonify(result)
 
     except Exception as e:
-        return jsonify({
-            'success': False,
-            'error': str(e),
-            'message': '預測失敗，請稍後再試'
-        }), 500
-
-@app.route('/api/predict-new/export', methods=['POST'])
+        return jsonify({"success": False, "error": str(e), "message": "預測失敗，請稍後再試"}), 500
+
+
+@app.route("/api/predict-new/export", methods=["POST"])
 def api_predict_new_export():
     """
     API: 匯出新電影預測報表
@@ -713,47 +627,40 @@
         data = request.get_json()
 
         if not data:
-            return jsonify({'error': '缺少請求資料'}), 400
+            return jsonify({"error": "缺少請求資料"}), 400
 
         # 驗證必要欄位
-        if 'prediction_result' not in data:
-            return jsonify({'error': '缺少 prediction_result 欄位'}), 400
-
-        prediction_result = data['prediction_result']
-        export_format = data.get('format', 'csv')
+        if "prediction_result" not in data:
+            return jsonify({"error": "缺少 prediction_result 欄位"}), 400
+
+        prediction_result = data["prediction_result"]
+        export_format = data.get("format", "csv")
 
         # 驗證格式
-        if export_format not in ['csv', 'excel']:
-            return jsonify({'error': '格式必須是 csv 或 excel'}), 400
+        if export_format not in ["csv", "excel"]:
+            return jsonify({"error": "格式必須是 csv 或 excel"}), 400
 
         # 產生報表
         file_content, filename = prediction_service.export_new_movie_report(
-            prediction_result=prediction_result,
-            format=export_format
+            prediction_result=prediction_result, format=export_format
         )
 
         # 設定 MIME 類型
-        if export_format == 'excel':
-            mimetype = 'application/vnd.openxmlformats-officedocument.spreadsheetml.sheet'
+        if export_format == "excel":
+            mimetype = "application/vnd.openxmlformats-officedocument.spreadsheetml.sheet"
         else:
-            mimetype = 'text/csv'
+            mimetype = "text/csv"
 
         # 返回檔案
         return send_file(
-            io.BytesIO(file_content),
-            mimetype=mimetype,
-            as_attachment=True,
-            download_name=filename
+            io.BytesIO(file_content), mimetype=mimetype, as_attachment=True, download_name=filename
         )
 
     except Exception as e:
-        return jsonify({
-            'error': str(e),
-            'message': '匯出失敗，請稍後再試'
-        }), 500
-
-
-@app.route('/api/predict-new/download-preprocessed', methods=['POST'])
+        return jsonify({"error": str(e), "message": "匯出失敗，請稍後再試"}), 500
+
+
+@app.route("/api/predict-new/download-preprocessed", methods=["POST"])
 def api_download_preprocessed_data():
     """
     API: 下載預處理後的資料（用於驗證與訓練資料一致性）
@@ -772,89 +679,84 @@
         data = request.get_json()
 
         if not data:
-            return jsonify({'error': '缺少請求資料'}), 400
+            return jsonify({"error": "缺少請求資料"}), 400
 
         # 驗證必要欄位
-        if 'week_data' not in data or 'movie_info' not in data:
-            return jsonify({'error': '缺少 week_data 或 movie_info 欄位'}), 400
-
-        week_data = data['week_data']
-        movie_info = data['movie_info']
+        if "week_data" not in data or "movie_info" not in data:
+            return jsonify({"error": "缺少 week_data 或 movie_info 欄位"}), 400
+
+        week_data = data["week_data"]
+        movie_info = data["movie_info"]
 
         # 驗證資料
         if not isinstance(week_data, list) or len(week_data) < 3:
-            return jsonify({'error': '至少需要 3 週的資料（生成預處理資料需要從第 3 週開始）'}), 400
+            return jsonify({"error": "至少需要 3 週的資料（生成預處理資料需要從第 3 週開始）"}), 400
 
         # 產生預處理資料
         file_content, filename = prediction_service.export_preprocessed_data(
-            week_data=week_data,
-            movie_info=movie_info
+            week_data=week_data, movie_info=movie_info
         )
 
         # 返回檔案
         return send_file(
             io.BytesIO(file_content),
-            mimetype='text/csv',
+            mimetype="text/csv",
             as_attachment=True,
-            download_name=filename
+            download_name=filename,
         )
 
     except Exception as e:
         print(f"下載預處理資料錯誤: {e}")
         import traceback
+
         traceback.print_exc()
-        return jsonify({'error': f'下載失敗: {str(e)}'}), 500
+        return jsonify({"error": f"下載失敗: {str(e)}"}), 500
 
 
 # ============= 輔助函數 =============
 def prepare_decline_chart_data(history):
     """
     準備衰退率圖表資料
-    
+
     Args:
         history: 歷史票房記錄列表
-        
+
     Returns:
         圖表資料字典
     """
     weeks = []
     decline_rates = []
-    
+
     for i in range(1, len(history)):
-        if history[i-1].boxoffice > 0:
-            rate = (history[i].boxoffice - history[i-1].boxoffice) / history[i-1].boxoffice
+        if history[i - 1].boxoffice > 0:
+            rate = (history[i].boxoffice - history[i - 1].boxoffice) / history[i - 1].boxoffice
             weeks.append(history[i].week)
             decline_rates.append(rate)
-    
+
     avg_decline_rate = sum(decline_rates) / len(decline_rates) if decline_rates else 0
-    
-    return {
-        'weeks': weeks,
-        'decline_rates': decline_rates,
-        'avg_decline_rate': avg_decline_rate
-    }
+
+    return {"weeks": weeks, "decline_rates": decline_rates, "avg_decline_rate": avg_decline_rate}
+
 
 # ============= 錯誤處理 =============
 @app.errorhandler(404)
 def page_not_found(e):
     """404 錯誤處理"""
-    return render_template('404.html'), 404
+    return render_template("404.html"), 404
+
 
 @app.errorhandler(500)
 def internal_error(e):
     """500 錯誤處理"""
-    return render_template('500.html'), 500
+    return render_template("500.html"), 500
+
 
 # ============= 主程式入口 =============
-if __name__ == '__main__':
+if __name__ == "__main__":
     # 確保必要目錄存在
-    Path('data').mkdir(exist_ok=True)
-    Path('saved_models').mkdir(exist_ok=True)
-    Path('exports').mkdir(exist_ok=True)
-    
+    Path("data").mkdir(exist_ok=True)
+    Path("saved_models").mkdir(exist_ok=True)
+    Path("exports").mkdir(exist_ok=True)
+
     # 啟動應用
-    app.run(
-        host='0.0.0.0',
-        port=5000,
-        debug=app.config['DEBUG']
-    )+    app.run(host="0.0.0.0", port=5000, debug=app.config["DEBUG"])